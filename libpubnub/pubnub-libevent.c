#include <errno.h>
#include <stdlib.h>
#include <string.h>
#include <time.h>

#include <event2/event.h>

#include "pubnub.h"
#include "pubnub-libevent.h"
#include "pubnub-priv.h"


/** Data structures. */

struct pubnub_cb_info {
	void (*cb)(struct pubnub *p, int fd, int mode, void *cb_data);
	void *cb_data;
};

struct pubnub_libevent {
	int n;
	int *fdset;
	struct event_base *evbase;
	struct event **evset;
	struct pubnub_cb_info *cbset;

	struct event *timer_event;
	void (*timer_cb)(struct pubnub *p, void *cb_data);
	void *timer_cb_data;

	struct pubnub *p;
};


/** libevent callbacks */

static void
pubnub_libevent_timercb(int fd, short kind, void *userp)
{
	struct pubnub_libevent *libevent = (struct pubnub_libevent *)userp;
	libevent->timer_cb(libevent->p, libevent->timer_cb_data);
}

static void
pubnub_libevent_eventcb(int fd, short kind, void *userp)
{
	struct pubnub_libevent *libevent = (struct pubnub_libevent *)userp;
	int mode = (kind & EV_READ ? 1 : 0) | (kind & EV_WRITE ? 2 : 0);

	int i;
	for (i = 0; i < libevent->n; i++)
		if (libevent->fdset[i] == fd)
			break;

	if (i < libevent->n) {
		libevent->cbset[i].cb(libevent->p, fd, mode, libevent->cbset[i].cb_data);
	} else {
		DBGMSG("eventcb with unknown fd %d\n", fd);
	}
}


/** Public API */

PUBNUB_API
struct pubnub_libevent *
pubnub_libevent_init(struct event_base *evbase)
{
<<<<<<< HEAD
	struct pubnub_libevent *libevent = (struct pubnub_libevent *)calloc(1, sizeof(*libevent));
	evtimer_set(&libevent->timer_event, pubnub_libevent_timercb, libevent);
=======
	struct pubnub_libevent *libevent = calloc(1, sizeof(*libevent));
	libevent->evbase = evbase;
	libevent->timer_event = evtimer_new(evbase, pubnub_libevent_timercb, libevent);
>>>>>>> 62c5d34d
	return libevent;
}


/** Event callbacks */

void
pubnub_libevent_add_socket(struct pubnub *p, void *ctx_data, int fd, int mode,
		void (*cb)(struct pubnub *p, int fd, int mode, void *cb_data), void *cb_data)
{
	struct pubnub_libevent *libevent = ctx_data;
	int i, kind;

	DBGMSG("+ socket %d\n", fd);

<<<<<<< HEAD
	struct pubnub_libevent *libevent = (struct pubnub_libevent *)ctx_data;
=======
>>>>>>> 62c5d34d
	libevent->p = p;

	i = libevent->n++;

	libevent->fdset = (int*)realloc(libevent->fdset, sizeof(*libevent->fdset) * libevent->n);
	libevent->fdset[i] = fd;

	libevent->cbset = (struct pubnub_cb_info*)realloc(libevent->cbset, sizeof(*libevent->cbset) * libevent->n);
	libevent->cbset[i].cb = cb;
	libevent->cbset[i].cb_data = cb_data;

<<<<<<< HEAD
	libevent->evset = (struct event *)realloc(libevent->evset, sizeof(*libevent->evset) * libevent->n);
	int kind = (mode & 1 ? EV_READ : 0) | (mode & 2 ? EV_WRITE : 0) | EV_PERSIST;
	event_set(&libevent->evset[i], fd, kind, pubnub_libevent_eventcb, libevent);
	event_add(&libevent->evset[i], NULL);
=======
	libevent->evset = realloc(libevent->evset, sizeof(*libevent->evset) * libevent->n);
	kind = (mode & 1 ? EV_READ : 0) | (mode & 2 ? EV_WRITE : 0) | EV_PERSIST;
	libevent->evset[i] = event_new(libevent->evbase, fd, kind, pubnub_libevent_eventcb, libevent);
	event_add(libevent->evset[i], NULL);
>>>>>>> 62c5d34d

	DBGMSG("watching %d sockets\n", libevent->n);
}

void
pubnub_libevent_rem_socket(struct pubnub *p, void *ctx_data, int fd)
{
<<<<<<< HEAD
	DBGMSG("- socket %d\n", fd);
	struct pubnub_libevent *libevent = (struct pubnub_libevent *)ctx_data;
=======
	struct pubnub_libevent *libevent = ctx_data;
	int i;
>>>>>>> 62c5d34d

	DBGMSG("- socket %d\n", fd);

	for (i = 0; i < libevent->n; i++) {
		if (libevent->fdset[i] != fd)
			continue;
		event_free(libevent->evset[i]);
		memmove(&libevent->fdset[i], &libevent->fdset[i + 1], (libevent->n - i - 1) * sizeof(*libevent->fdset));
		memmove(&libevent->cbset[i], &libevent->cbset[i + 1], (libevent->n - i - 1) * sizeof(*libevent->cbset));
		memmove(libevent->evset[i], libevent->evset[i + 1], (libevent->n - i - 1) * sizeof(*libevent->evset));
		libevent->n--;
		return;
	}
	DBGMSG("! did not find socket %d\n", fd);
}

void
pubnub_libevent_timeout(struct pubnub *p, void *ctx_data, const struct timespec *ts,
		void (*cb)(struct pubnub *p, void *cb_data), void *cb_data)
{
<<<<<<< HEAD
	struct pubnub_libevent *libevent = (struct pubnub_libevent *)ctx_data;
	if (evtimer_pending(&libevent->timer_event, NULL))
		evtimer_del(&libevent->timer_event);
=======
	struct pubnub_libevent *libevent = ctx_data;
	if (evtimer_pending(libevent->timer_event, NULL))
		evtimer_del(libevent->timer_event);
>>>>>>> 62c5d34d

	libevent->p = p;

	libevent->timer_cb = cb;
	libevent->timer_cb_data = cb_data;

	if (libevent->timer_cb) {
<<<<<<< HEAD
		struct timeval timeout = { SFINIT(.tv_sec, ts->tv_sec), SFINIT(.tv_usec, ts->tv_nsec / 1000) };
		evtimer_add(&libevent->timer_event, &timeout);
=======
		struct timeval timeout;
		timeout.tv_sec = (long)ts->tv_sec;
		timeout.tv_usec = ts->tv_nsec / 1000;
		evtimer_add(libevent->timer_event, &timeout);
>>>>>>> 62c5d34d
	}
}

void
pubnub_libevent_wait(struct pubnub *p, void *ctx_data)
{
	/* nop, just return to caller immediately, we don't block */
}

void
pubnub_libevent_stop_wait(struct pubnub *p, void *ctx_data)
{
	/* cancel timer, all other events should be already cancelled */
	struct pubnub_libevent *libevent = (struct pubnub_libevent *)ctx_data;
	if (libevent->n > 0)
		DBGMSG("warning: stop_wait with %d sockets still registered\n", libevent->n);
	if (evtimer_pending(libevent->timer_event, NULL))
		evtimer_del(libevent->timer_event);
}

void
pubnub_libevent_done(struct pubnub *p, void *ctx_data)
{
	struct pubnub_libevent *libevent = (struct pubnub_libevent *)ctx_data;

	int i;
	for (i = 0; i < libevent->n; i++)
		event_free(libevent->evset[i]);
	event_free(libevent->timer_event);

	if (libevent->fdset) free(libevent->fdset);
	if (libevent->evset) free(libevent->evset);
	if (libevent->cbset) free(libevent->cbset);
	free(libevent);
}


/** Callback table */

PUBNUB_API
const struct pubnub_callbacks pubnub_libevent_callbacks = {
<<<<<<< HEAD
	SFINIT(.add_socket, pubnub_libevent_add_socket),
	SFINIT(.rem_socket, pubnub_libevent_rem_socket),
	SFINIT(.timeout, pubnub_libevent_timeout),
	SFINIT(.wait, pubnub_libevent_wait),
	SFINIT(.stop_wait, pubnub_libevent_stop_wait),
	SFINIT(.done, pubnub_libevent_done),
=======
	/*.add_socket =*/ pubnub_libevent_add_socket,
	/*.rem_socket =*/ pubnub_libevent_rem_socket,
	/*.timeout =*/ pubnub_libevent_timeout,
	/*.wait =*/ pubnub_libevent_wait,
	/*.stop_wait =*/ pubnub_libevent_stop_wait,
	/*.done =*/ pubnub_libevent_done,
>>>>>>> 62c5d34d
};<|MERGE_RESOLUTION|>--- conflicted
+++ resolved
@@ -1,4 +1,6 @@
 #include <errno.h>
+#include <poll.h>
+#include <stdbool.h>
 #include <stdlib.h>
 #include <string.h>
 #include <time.h>
@@ -20,7 +22,6 @@
 struct pubnub_libevent {
 	int n;
 	int *fdset;
-	struct event_base *evbase;
 	struct event **evset;
 	struct pubnub_cb_info *cbset;
 
@@ -64,16 +65,10 @@
 
 PUBNUB_API
 struct pubnub_libevent *
-pubnub_libevent_init(struct event_base *evbase)
+pubnub_libevent_init(void)
 {
-<<<<<<< HEAD
 	struct pubnub_libevent *libevent = (struct pubnub_libevent *)calloc(1, sizeof(*libevent));
-	evtimer_set(&libevent->timer_event, pubnub_libevent_timercb, libevent);
-=======
-	struct pubnub_libevent *libevent = calloc(1, sizeof(*libevent));
-	libevent->evbase = evbase;
-	libevent->timer_event = evtimer_new(evbase, pubnub_libevent_timercb, libevent);
->>>>>>> 62c5d34d
+	evtimer_set(libevent->timer_event, pubnub_libevent_timercb, libevent);
 	return libevent;
 }
 
@@ -84,18 +79,12 @@
 pubnub_libevent_add_socket(struct pubnub *p, void *ctx_data, int fd, int mode,
 		void (*cb)(struct pubnub *p, int fd, int mode, void *cb_data), void *cb_data)
 {
-	struct pubnub_libevent *libevent = ctx_data;
-	int i, kind;
-
 	DBGMSG("+ socket %d\n", fd);
 
-<<<<<<< HEAD
 	struct pubnub_libevent *libevent = (struct pubnub_libevent *)ctx_data;
-=======
->>>>>>> 62c5d34d
 	libevent->p = p;
 
-	i = libevent->n++;
+	int i = libevent->n++;
 
 	libevent->fdset = (int*)realloc(libevent->fdset, sizeof(*libevent->fdset) * libevent->n);
 	libevent->fdset[i] = fd;
@@ -104,17 +93,10 @@
 	libevent->cbset[i].cb = cb;
 	libevent->cbset[i].cb_data = cb_data;
 
-<<<<<<< HEAD
-	libevent->evset = (struct event *)realloc(libevent->evset, sizeof(*libevent->evset) * libevent->n);
+	libevent->evset = (struct event **)realloc(libevent->evset, sizeof(*libevent->evset) * libevent->n);
 	int kind = (mode & 1 ? EV_READ : 0) | (mode & 2 ? EV_WRITE : 0) | EV_PERSIST;
-	event_set(&libevent->evset[i], fd, kind, pubnub_libevent_eventcb, libevent);
-	event_add(&libevent->evset[i], NULL);
-=======
-	libevent->evset = realloc(libevent->evset, sizeof(*libevent->evset) * libevent->n);
-	kind = (mode & 1 ? EV_READ : 0) | (mode & 2 ? EV_WRITE : 0) | EV_PERSIST;
-	libevent->evset[i] = event_new(libevent->evbase, fd, kind, pubnub_libevent_eventcb, libevent);
+	libevent->evset[i] = event_new(NULL, fd, kind, pubnub_libevent_eventcb, libevent);
 	event_add(libevent->evset[i], NULL);
->>>>>>> 62c5d34d
 
 	DBGMSG("watching %d sockets\n", libevent->n);
 }
@@ -122,23 +104,17 @@
 void
 pubnub_libevent_rem_socket(struct pubnub *p, void *ctx_data, int fd)
 {
-<<<<<<< HEAD
 	DBGMSG("- socket %d\n", fd);
 	struct pubnub_libevent *libevent = (struct pubnub_libevent *)ctx_data;
-=======
-	struct pubnub_libevent *libevent = ctx_data;
-	int i;
->>>>>>> 62c5d34d
 
-	DBGMSG("- socket %d\n", fd);
-
-	for (i = 0; i < libevent->n; i++) {
+	for (int i = 0; i < libevent->n; i++) {
 		if (libevent->fdset[i] != fd)
 			continue;
+		event_del(libevent->evset[i]);
 		event_free(libevent->evset[i]);
 		memmove(&libevent->fdset[i], &libevent->fdset[i + 1], (libevent->n - i - 1) * sizeof(*libevent->fdset));
 		memmove(&libevent->cbset[i], &libevent->cbset[i + 1], (libevent->n - i - 1) * sizeof(*libevent->cbset));
-		memmove(libevent->evset[i], libevent->evset[i + 1], (libevent->n - i - 1) * sizeof(*libevent->evset));
+		memmove(libevent->evset + i, libevent->evset + i + 1, (libevent->n - i - 1) * sizeof(*libevent->evset));
 		libevent->n--;
 		return;
 	}
@@ -149,15 +125,9 @@
 pubnub_libevent_timeout(struct pubnub *p, void *ctx_data, const struct timespec *ts,
 		void (*cb)(struct pubnub *p, void *cb_data), void *cb_data)
 {
-<<<<<<< HEAD
 	struct pubnub_libevent *libevent = (struct pubnub_libevent *)ctx_data;
-	if (evtimer_pending(&libevent->timer_event, NULL))
-		evtimer_del(&libevent->timer_event);
-=======
-	struct pubnub_libevent *libevent = ctx_data;
 	if (evtimer_pending(libevent->timer_event, NULL))
 		evtimer_del(libevent->timer_event);
->>>>>>> 62c5d34d
 
 	libevent->p = p;
 
@@ -165,15 +135,8 @@
 	libevent->timer_cb_data = cb_data;
 
 	if (libevent->timer_cb) {
-<<<<<<< HEAD
 		struct timeval timeout = { SFINIT(.tv_sec, ts->tv_sec), SFINIT(.tv_usec, ts->tv_nsec / 1000) };
-		evtimer_add(&libevent->timer_event, &timeout);
-=======
-		struct timeval timeout;
-		timeout.tv_sec = (long)ts->tv_sec;
-		timeout.tv_usec = ts->tv_nsec / 1000;
 		evtimer_add(libevent->timer_event, &timeout);
->>>>>>> 62c5d34d
 	}
 }
 
@@ -199,9 +162,11 @@
 {
 	struct pubnub_libevent *libevent = (struct pubnub_libevent *)ctx_data;
 
-	int i;
-	for (i = 0; i < libevent->n; i++)
+	for (int i = 0; i < libevent->n; i++) {
+		event_del(libevent->evset[i]);
 		event_free(libevent->evset[i]);
+	}
+	evtimer_del(libevent->timer_event);
 	event_free(libevent->timer_event);
 
 	if (libevent->fdset) free(libevent->fdset);
@@ -215,19 +180,10 @@
 
 PUBNUB_API
 const struct pubnub_callbacks pubnub_libevent_callbacks = {
-<<<<<<< HEAD
 	SFINIT(.add_socket, pubnub_libevent_add_socket),
 	SFINIT(.rem_socket, pubnub_libevent_rem_socket),
 	SFINIT(.timeout, pubnub_libevent_timeout),
 	SFINIT(.wait, pubnub_libevent_wait),
 	SFINIT(.stop_wait, pubnub_libevent_stop_wait),
 	SFINIT(.done, pubnub_libevent_done),
-=======
-	/*.add_socket =*/ pubnub_libevent_add_socket,
-	/*.rem_socket =*/ pubnub_libevent_rem_socket,
-	/*.timeout =*/ pubnub_libevent_timeout,
-	/*.wait =*/ pubnub_libevent_wait,
-	/*.stop_wait =*/ pubnub_libevent_stop_wait,
-	/*.done =*/ pubnub_libevent_done,
->>>>>>> 62c5d34d
 };
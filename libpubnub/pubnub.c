--- conflicted
+++ resolved
@@ -416,49 +416,36 @@
 }
 
 static void
-<<<<<<< HEAD
-pubnub_http_request(struct pubnub *p, const char *urlelems[], const char **qparelems,
-		long timeout, pubnub_http_cb cb, void *cb_data)
-=======
-pubnub_http_setup(struct pubnub *p, const char *urlelems[], long timeout)
->>>>>>> c35b380e
+pubnub_http_setup(struct pubnub *p, const char *urlelems[], const char **qparelems, long timeout)
 {
 	printbuf_reset(p->url);
 	printbuf_memappend_fast(p->url, "http://", 7);
 	printbuf_memappend_fast(p->url, p->origin, strlen(p->origin));
 	for (const char **urlelemp = urlelems; *urlelemp; urlelemp++) {
-<<<<<<< HEAD
 		/* Join urlemes by slashes, e.g.
 		 *   { "v2", "time", NULL }
 		 * means /v2/time */
-		printbuf_memappend_fast(url, "/", 1);
-=======
 		printbuf_memappend_fast(p->url, "/", 1);
->>>>>>> c35b380e
 		char *urlenc = curl_easy_escape(p->curl, *urlelemp, strlen(*urlelemp));
 		printbuf_memappend_fast(p->url, urlenc, strlen(urlenc));
 		curl_free(urlenc);
 	}
-<<<<<<< HEAD
 	if (qparelems) {
-		printbuf_memappend_fast(url, "?", 1);
+		printbuf_memappend_fast(p->url, "?", 1);
 		/* qparelemp elements are in pairs, e.g.
 		 *   { "x", NULL, "UUID", "abc", "tt, "1", NULL }
 		 * means ?x&UUID=abc&tt=1 */
 		for (const char **qparelemp = qparelems; *qparelemp; qparelemp += 2) {
 			if (qparelemp > qparelems)
-				printbuf_memappend_fast(url, "?", 1);
-			printbuf_memappend_fast(url, qparelemp[0], strlen(qparelemp[0]));
+				printbuf_memappend_fast(p->url, "?", 1);
+			printbuf_memappend_fast(p->url, qparelemp[0], strlen(qparelemp[0]));
 			if (qparelemp[1]) {
-				printbuf_memappend_fast(url, "=", 1);
-				printbuf_memappend_fast(url, qparelemp[1], strlen(qparelemp[1]));
+				printbuf_memappend_fast(p->url, "=", 1);
+				printbuf_memappend_fast(p->url, qparelemp[1], strlen(qparelemp[1]));
 			}
 		}
 	}
-	printbuf_memappend_fast(url, "" /* \0 */, 1);
-=======
 	printbuf_memappend_fast(p->url, "" /* \0 */, 1);
->>>>>>> c35b380e
 
 	p->timeout = timeout;
 }
@@ -533,11 +520,7 @@
 	}
 
 	const char *urlelems[] = { "publish", p->publish_key, p->subscribe_key, signature, channel, "0", message_str, NULL };
-<<<<<<< HEAD
-	pubnub_http_request(p, urlelems, NULL, timeout, (pubnub_http_cb) cb, cb_data);
-=======
-	pubnub_http_setup(p, urlelems, timeout);
->>>>>>> c35b380e
+	pubnub_http_setup(p, urlelems, NULL, timeout);
 	free(signature);
 	if (put_message)
 		json_object_put(message);
@@ -668,13 +651,9 @@
 	cb_http_data->call_data = cb_data;
 
 	const char *urlelems[] = { "subscribe", p->subscribe_key, channel, "0", p->time_token, NULL };
-<<<<<<< HEAD
 	const char *qparamelems[] = { "UUID", p->uuid, NULL };
-	pubnub_http_request(p, urlelems, qparamelems, timeout, pubnub_subscribe_http_cb, cb_http_data);
-=======
-	pubnub_http_setup(p, urlelems, timeout);
+	pubnub_http_setup(p, urlelems, qparamelems, timeout);
 	pubnub_http_request(p, pubnub_subscribe_http_cb, cb_http_data, true, true);
->>>>>>> c35b380e
 }
 
 PUBNUB_API
@@ -765,12 +744,8 @@
 
 	char strlimit[64]; snprintf(strlimit, sizeof(strlimit), "%d", limit);
 	const char *urlelems[] = { "history", p->subscribe_key, channel, "0", strlimit, NULL };
-<<<<<<< HEAD
-	pubnub_http_request(p, urlelems, NULL, timeout, pubnub_history_http_cb, cb_http_data);
-=======
-	pubnub_http_setup(p, urlelems, timeout);
+	pubnub_http_setup(p, urlelems, NULL, timeout);
 	pubnub_http_request(p, pubnub_history_http_cb, cb_http_data, true, true);
->>>>>>> c35b380e
 }
 
 
@@ -790,12 +765,8 @@
 	p->method = "here_now";
 
 	const char *urlelems[] = { "v2", "presence", "sub-key", p->subscribe_key, "channel", channel, NULL };
-<<<<<<< HEAD
-	pubnub_http_request(p, urlelems, NULL, timeout, (pubnub_http_cb) cb, cb_data);
-=======
-	pubnub_http_setup(p, urlelems, timeout);
+	pubnub_http_setup(p, urlelems, NULL, timeout);
 	pubnub_http_request(p, (pubnub_http_cb) cb, cb_data, false, true);
->>>>>>> c35b380e
 }
 
 
@@ -857,10 +828,7 @@
 	cb_http_data->call_data = cb_data;
 
 	const char *urlelems[] = { "time", "0", NULL };
-<<<<<<< HEAD
-	pubnub_http_request(p, urlelems, NULL, timeout, pubnub_time_http_cb, cb_http_data);
-=======
-	pubnub_http_setup(p, urlelems, timeout);
+	pubnub_http_setup(p, urlelems, NULL, timeout);
 	pubnub_http_request(p, pubnub_time_http_cb, cb_http_data, true, true);
 }
 
@@ -871,5 +839,4 @@
 {
 	p->error_retry_mask = retry_mask;
 	p->error_print = print;
->>>>>>> c35b380e
 }
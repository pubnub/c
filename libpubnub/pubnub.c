--- conflicted
+++ resolved
@@ -372,8 +372,12 @@
 static int
 channelset_add(struct channelset *dst, const struct channelset *src)
 {
+#ifdef _MSC_VER
+	bool *src_mask = (bool*)calloc(src->n , sizeof(bool));
+#else
 	bool src_mask[src->n];
 	memset(&src_mask, 0, sizeof(src_mask));
+#endif
 	int src_new_n = src->n;
 
 	/* We anticipate small |channelset| and small (or singular) |channels|,
@@ -390,19 +394,19 @@
 		}
 	}
 
-	if (src_new_n == 0) {
-		/* No new channel to subscribe to. */
-		return 0;
-	}
-
-	int i = dst->n;
-	dst->n += src_new_n;
-	dst->set = realloc(dst->set, dst->n * sizeof(dst->set[0]));
-	for (int j = 0; j < src->n; j++) {
-		if (src_mask[j])
-			continue;
-		dst->set[i++] = strdup(src->set[j]);
-	}
+	if (src_new_n != 0) {
+		int i = dst->n;
+		dst->n += src_new_n;
+		dst->set = (const char**)realloc(dst->set, dst->n * sizeof(dst->set[0]));
+		for (int j = 0; j < src->n; j++) {
+			if (src_mask[j])
+				continue;
+			dst->set[i++] = strdup(src->set[j]);
+		}
+	}
+#ifdef _MSC_VER
+	free(src_mask);
+#endif
 	return src_new_n;
 }
 
@@ -413,8 +417,12 @@
 static int
 channelset_rm(struct channelset *dst, const struct channelset *src)
 {
+#ifdef _MSC_VER
+	bool *src_mask = (bool*)calloc(src->n , sizeof(bool));
+#else
 	bool src_mask[src->n];
 	memset(&src_mask, 0, sizeof(src_mask));
+#endif
 	int src_new_n = src->n;
 
 	/* We anticipate small |channelset| and small (or singular) |channels|,
@@ -437,17 +445,17 @@
 		}
 	}
 
-	if (src_new_n == src->n) {
-		/* No channel removed. */
-		return 0;
-	}
-	if (dst->n == 0) {
-		/* All channels removed. */
-		channelset_done(dst);
-		return src->n - src_new_n;
-	}
-
-	dst->set = realloc(dst->set, dst->n * sizeof(dst->set[0]));
+	if (src_new_n != src->n) {
+		if (dst->n == 0) {
+			/* All channels removed. */
+			channelset_done(dst);
+		} else {
+			dst->set = (const char**)realloc(dst->set, dst->n * sizeof(dst->set[0]));
+		}
+	}
+#ifdef _MSC_VER
+	free(src_mask);
+#endif
 	return src->n - src_new_n;
 }
 
@@ -513,7 +521,7 @@
 		pubnub_connection_cancel(p);
 		p->method = NULL;
 	}
-	assert(!p->curl);
+	//assert(!p->curl); TODO: Fix it!!! finished_cb called after pubnub_connection_cleanup can reinitialize p->curl
 
 	curl_multi_cleanup(p->curlm);
 	curl_slist_free_all(p->curl_headers);
@@ -753,12 +761,9 @@
 static void
 resubscribe_http_cb(struct pubnub *p, enum pubnub_res result, struct json_object *response, void *ctx_data, void *call_data)
 {
-<<<<<<< HEAD
-	struct pubnub_subscribe_http_cb *cb_http_data = (struct pubnub_subscribe_http_cb *)call_data;
-	free(cb_http_data->channelset);
-=======
-	struct resubscribe_http_cb *cb_http_data = call_data;
-	p->finished_cb = p->finished_cb_data = NULL;
+	struct resubscribe_http_cb *cb_http_data = (struct resubscribe_http_cb *)call_data;
+	p->finished_cb = NULL;
+	p->finished_cb_data = NULL;
 
 	/* Restart the subscribe first (to be sure the unsub callback
 	 * cannot disturb it). Do it even in case of failed leave()/join(). */
@@ -771,14 +776,13 @@
 	if (cb_http_data->unsub_cb)
 		cb_http_data->unsub_cb(p, result, response, ctx_data, cb_http_data->unsub_call_data);
 
->>>>>>> b13876d1
 	free(cb_http_data);
 }
 
 static void
 resubscribe_sub_http_cb(struct pubnub *p, enum pubnub_res result, char **channels, struct json_object *response, void *ctx_data, void *call_data)
 {
-	assert(channels[0] == NULL);
+	assert(!(channels != NULL && channels[0] != NULL));
 	free(channels);
 	resubscribe_http_cb(p, result, response, ctx_data, call_data);
 }
@@ -786,16 +790,17 @@
 static struct resubscribe_http_cb *
 resubscribe_http_init(struct pubnub *p)
 {
-	struct resubscribe_http_cb *cb_http_data = calloc(1, sizeof(*cb_http_data));
-
-	struct pubnub_subscribe_http_cb *subcb_http_data = p->finished_cb_data;
+	struct resubscribe_http_cb *cb_http_data = (struct resubscribe_http_cb *)calloc(1, sizeof(*cb_http_data));
+
+	struct pubnub_subscribe_http_cb *subcb_http_data = (struct pubnub_subscribe_http_cb *)p->finished_cb_data;
 	if (subcb_http_data) {
 		cb_http_data->sub_cb = subcb_http_data->cb;
 		cb_http_data->sub_call_data = subcb_http_data->call_data;
 
 		free(subcb_http_data->channelset);
 		free(subcb_http_data);
-		p->finished_cb = p->finished_cb_data = NULL;
+		p->finished_cb = NULL;
+		p->finished_cb_data = NULL;
 	}
 	cb_http_data->sub_timeout = p->timeout;
 	strcpy(cb_http_data->sub_time_token, p->time_token);
@@ -813,13 +818,8 @@
 	call_data = cb_http_data->call_data;
 	pubnub_subscribe_cb cb = cb_http_data->cb;
 	free(cb_http_data);
-<<<<<<< HEAD
 	p->finished_cb = NULL;
 	p->finished_cb_data = NULL;
-	p->cancel_cb = NULL;
-=======
-	p->finished_cb = p->finished_cb_data = NULL;
->>>>>>> b13876d1
 
 	if (result != PNR_OK) {
 		/* pubnub_handle_error() has been already called along
@@ -921,7 +921,7 @@
 pubnub_subscribe_do(struct pubnub *p, const char *channelset, char *time_token,
 		long timeout, pubnub_subscribe_cb cb, void *cb_data, bool cb_internal)
 {
-	struct pubnub_subscribe_http_cb *cb_http_data = malloc(sizeof(*cb_http_data));
+	struct pubnub_subscribe_http_cb *cb_http_data = (struct pubnub_subscribe_http_cb *)malloc(sizeof(*cb_http_data));
 	cb_http_data->channelset = strdup(channelset);
 	cb_http_data->cb = cb;
 	cb_http_data->call_data = cb_data;
@@ -983,13 +983,7 @@
 		strcpy(p->time_token, "0");
 	}
 
-<<<<<<< HEAD
-	struct pubnub_subscribe_http_cb *cb_http_data = (struct pubnub_subscribe_http_cb *)malloc(sizeof(*cb_http_data));
-	cb_http_data->channelset = strdup(channel);
-	cb_http_data->cb = cb;
-	cb_http_data->call_data = cb_data;
-=======
-	const struct channelset cs = { .set = channels, .n = channels_n };
+	const struct channelset cs = { SFINIT(.set,channels), SFINIT(.n, channels_n) };
 	unsigned newchans = 0;
 	if (channels != NULL)
 		newchans = channelset_add(&p->channelset, &cs);
@@ -1011,7 +1005,6 @@
 			 * Loud is ok, the new callback wins over the old. */
 			pubnub_connection_cancel(p);
 		}
->>>>>>> b13876d1
 
 		struct resubscribe_http_cb *cb_http_data = resubscribe_http_init(p);
 		cb_http_data->sub_cb = cb;
@@ -1071,7 +1064,7 @@
 
 
 	/* Edit the channelset. */
-	const struct channelset cs = { .set = channels, .n = channels_n };
+	const struct channelset cs = { SFINIT(.set, channels), SFINIT(.n, channels_n) };
 	if (p->channelset.set) {
 		if (channels != NULL) {
 			channelset_rm(&p->channelset, &cs);

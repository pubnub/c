--- conflicted
+++ resolved
@@ -76,39 +76,12 @@
 	guint i;
 	for (i = 0; i < len; i++) {
 		json_object *msg = json_object_array_get_idx(msgs, i);
-<<<<<<< HEAD
-		int flag = PURPLE_MESSAGE_RECV;
-		char *username = g_strdup("?");
-#ifndef ADIUM
-		json_object *from = json_object_object_get(msg, "from");
-		json_object *message = json_object_object_get(msg, "message");
-		if (from
-		    && json_object_get_type(from) == json_type_string
-		    && message
-		    && json_object_get_type(message) == json_type_string) {
-			msg = message;
-			const char *from_s = json_object_get_string(from);
-			if (strcmp
-			    (from_s,
-			     pubnub_current_uuid(room->con->pn_pub->pn)) == 0) {
-				flag = PURPLE_MESSAGE_SEND;
-			}
-			const char *t = strchr(from_s, '@');
-			if (t && t != from_s) {
-				username = g_strndup(from_s, t - from_s);
-			}
-		}
-#endif
-		if (!channels) {
-			flag |= PURPLE_MESSAGE_DELAYED | PURPLE_MESSAGE_NO_LOG;
-=======
 		if (is_private || !channels
 		    || !g_str_has_suffix(channels[i], PRESENCE_SUFFIX)) {
 			add_chat_message(room, msg, channels == NULL,
 					 is_private);
 		} else {
 			process_chat_presence(room, msg);
->>>>>>> ba597295
 		}
 		if (channels) {
 			g_free(channels[i]);
@@ -312,7 +285,6 @@
 	PubnubConn *con = gc->proto_data;
 	const char *roomname = g_hash_table_lookup(data, "room");
 
-<<<<<<< HEAD
 	// finch missing room name fix
 	if (!roomname) {
 		const GList *chats = purple_get_chats();
@@ -340,28 +312,6 @@
 			pubnub_subscribe(room->e->pn, room->name, -1,
 					 subscribe_cb, room);
 		}
-=======
-	if (!purple_find_chat(gc, chat_id)) {
-		serv_got_joined_chat(gc, chat_id, roomname);
-		PubnubConn *con = gc->proto_data;
-		PubnubRoom *room = g_new0(PubnubRoom, 1);
-		room->e =
-			pubnub_events_new(con->account,
-					  pubnub_current_uuid(con->e->pn));
-		room->con = con;
-		room->channels[0] = g_strdup(roomname);
-		room->channels[1] =
-			g_strdup_printf("%s%s", roomname, PRESENCE_SUFFIX);
-		room->id = chat_id;
-		con->rooms = g_list_append(con->rooms, room);
-		pubnub_subscribe_multi(room->e->pn, room->channels, 2, -1,
-				       subscribe_cb, room);
-	} else {
-		char *tmp = g_strdup_printf(_("%s is already in chat room %s."),
-					    username, roomname);
-		purple_notify_info(gc, _("Join chat"), _("Join chat"), tmp);
-		g_free(tmp);
->>>>>>> ba597295
 	}
 }
 
@@ -399,7 +349,10 @@
 {
 	PubnubConn *con = gc->proto_data;
 	char *txt = purple_unescape_text(message);
-	json_object *msg = json_tokener_parse(txt);
+		json_object *msg = NULL;
+#ifndef ADIUM
+		msg = json_tokener_parse(txt);
+#endif
 	if (!msg) {
 		msg = json_object_new_object();
 		json_object_object_add(msg, "from",
@@ -419,29 +372,7 @@
 {
 	PurpleConversation *conv = purple_find_chat(gc, id);
 	if (conv) {
-<<<<<<< HEAD
-		PubnubConn *con = gc->proto_data;
-		char *txt = purple_unescape_text(message);
-		json_object *msg = NULL;
-#ifndef ADIUM
-		msg = json_tokener_parse(txt);
-#endif
-		if (!msg) {
-			msg = json_object_new_object();
-			json_object_object_add(msg, "from",
-					       json_object_new_string
-					       (pubnub_current_uuid
-						(con->pn_pub->pn)));
-			json_object_object_add(msg, "message",
-					       json_object_new_string(txt));
-		}
-		g_free(txt);
-		pubnub_publish(con->pn_pub->pn, conv->name, msg, -1, publish_cb,
-			       NULL);
-		json_object_put(msg);
-=======
 		pubnub_send_message(gc, conv->name, message);
->>>>>>> ba597295
 	}
 	return 0;
 }


#include "pubnub_libpurple.h"

#include <libpurple/debug.h>
#include <libpurple/version.h>
#include <libpurple/accountopt.h>

#define PLUGIN_ID "prpl-avy-pubnub"
#define PLUGIN_AUTHOR "Alexey Yesipenko <alex7y@gmail.com>"
#define PRESENCE_SUFFIX "-pnpres"

static void
add_chat_message(PubnubRoom * room, json_object * msg, bool is_history,
		 bool is_private)
{
	int flag = PURPLE_MESSAGE_RECV;
	const char *from_s = NULL;
	if (json_object_get_type(msg) == json_type_object) {
		json_object *from = json_object_object_get(msg, "from");
		json_object *message = json_object_object_get(msg, "message");
		if (from
		    && json_object_get_type(from) == json_type_string
		    && message
		    && json_object_get_type(message) == json_type_string) {
			msg = message;
			from_s = json_object_get_string(from);
			if (strcmp
			    (from_s,
			     pubnub_current_uuid(room->con->e->pn)) == 0) {
				flag = PURPLE_MESSAGE_SEND;
			}
		}
	}
	if (is_history) {
		flag |= PURPLE_MESSAGE_DELAYED | PURPLE_MESSAGE_NO_LOG;
	}
	const char *s = json_object_get_string(msg);
	if (is_private) {
		if (from_s) {
			serv_got_im(room->con->gc, from_s, s, flag, time(NULL));
		}
	} else {
		serv_got_chat_in(room->con->gc, room->id,
				 (from_s ? from_s : "?"), flag, s, time(NULL));
	}
}

static bool
process_chat_presence(PubnubRoom * room, json_object * msg)
{
	if (json_object_get_type(msg) != json_type_object) {
<<<<<<< HEAD
		return false;
	}
=======
        return;
    }
>>>>>>> 5a1afc5c
	PurpleConversation *conv = purple_find_chat(room->con->gc, room->id);
	json_object *action = json_object_object_get(msg, "action");
	json_object *uuid = json_object_object_get(msg, "uuid");
	json_object *occupancy = json_object_object_get(msg, "occupancy");
	purple_debug_misc(PLUGIN_ID, "PRESENCE MESSAGE\n");
	if (action && json_object_get_type(action) == json_type_string
	    && uuid && json_object_get_type(uuid) == json_type_string
	    && occupancy && json_object_get_type(occupancy) == json_type_int) {
		const char *action_s = json_object_get_string(action);
		const char *uuid_s = json_object_get_string(uuid);
		if (strcmp(action_s, "join") == 0) {
			purple_conv_chat_add_user
				(PURPLE_CONV_CHAT(conv), uuid_s, NULL, 0, TRUE);
		} else if (strcmp(action_s, "leave") == 0) {
			purple_conv_chat_remove_user
				(PURPLE_CONV_CHAT(conv), uuid_s, NULL);
		}
		int new_len =
			g_list_length(purple_conv_chat_get_users
				      (PURPLE_CONV_CHAT(conv)));
		return new_len == json_object_get_int(occupancy);

	}
	return false;
}

static bool
process_messages(PubnubRoom * room, char **channels, json_object * msgs,
		 bool is_private)
{
	bool is_userslist_correct = true;
	if (json_object_get_type(msgs) != json_type_array) {
		return is_userslist_correct;
	}
	guint len = json_object_array_length(msgs);
	purple_debug_misc(PLUGIN_ID, "number of messages: %d\n", len);
	guint i;
	for (i = 0; i < len; i++) {
		json_object *msg = json_object_array_get_idx(msgs, i);
		if (is_private || !channels
		    || !g_str_has_suffix(channels[i], PRESENCE_SUFFIX)) {
			add_chat_message(room, msg, channels == NULL,
					 is_private);
		} else {
			is_userslist_correct = is_userslist_correct
				&& process_chat_presence(room, msg);
		}
		if (channels) {
			g_free(channels[i]);
		}
	}
	g_free(channels);
	return is_userslist_correct;
}


static void subscribe_cb(struct pubnub *p, enum pubnub_res result,
			 char **channels, struct json_object *response,
			 void *ctx_data, void *call_data);

static void
history_cb(G_GNUC_UNUSED struct pubnub *p, G_GNUC_UNUSED enum pubnub_res result,
	   G_GNUC_UNUSED struct json_object *msg, G_GNUC_UNUSED void *ctx_data,
	   G_GNUC_UNUSED void *call_data)
{
	PubnubRoom *room = call_data;
	json_object *msgs = json_object_get(msg);
	process_messages(room, NULL, msgs, false);
	json_object_put(msgs);
	pubnub_subscribe_multi(room->e->pn, room->channels, 2, -1, subscribe_cb,
			       room);
}

static gint
users_compare_fn(gconstpointer a, gconstpointer b)
{
	const PurpleConvChatBuddy *ab = a;
	const PurpleConvChatBuddy *bb = b;
	return strcmp(ab->name, bb->name);
}

static void
add_users(json_object * list, PurpleConversation * conv)
{
	guint len = json_object_array_length(list);
	GList *list_old = purple_conv_chat_get_users(PURPLE_CONV_CHAT(conv));
	guint i;
	if (len == g_list_length(list_old)) {
		for (i = 0; i < len; i++) {
			json_object *uuid = json_object_array_get_idx(list, i);
			PurpleConvChatBuddy u;
			u.name = (char *) json_object_get_string(uuid);
			if (g_list_find_custom(list_old, &u, users_compare_fn)
			    == NULL) {
				break;
			}
		}
		if (i >= len) {
			return;
		}
	}
	GList *users = NULL;
	GList *flags = NULL;
	for (i = 0; i < len; i++) {
		json_object *uuid = json_object_array_get_idx(list, i);
		users = g_list_prepend(users,
				       (gpointer) json_object_get_string(uuid));
		flags = g_list_prepend(flags,
				       GINT_TO_POINTER(PURPLE_CBFLAGS_NONE));
	}
	purple_conv_chat_clear_users(PURPLE_CONV_CHAT(conv));
	purple_conv_chat_add_users
		(PURPLE_CONV_CHAT(conv), users, NULL, flags, FALSE);
	g_list_free(users);
	g_list_free(flags);
}

static void
here_cb(G_GNUC_UNUSED struct pubnub *p, enum pubnub_res result,
	struct json_object *msg, G_GNUC_UNUSED void *ctx_data, void *call_data)
{
	PubnubRoom *room = call_data;
	PurpleConversation *conv = purple_find_chat(room->con->gc, room->id);
	if (conv) {
		if (result == PNR_OK && msg) {
			json_object *uuids =
				json_object_object_get(msg, "uuids");
			if (uuids
			    && json_object_get_type(uuids) == json_type_array) {
				add_users(uuids, conv);
			}
		}
		int history_n = purple_account_get_int(room->con->account,
						       OPTION_HISTORY_N,
						       DEFAULT_HISTORY_N);
		if (history_n > 0) {
			pubnub_history(room->e->pn, room->channels[0],
				       history_n, -1, history_cb, room);
		} else {
			pubnub_subscribe_multi(room->e->pn, room->channels, 2,
					       -1, subscribe_cb, room);
		}
	}
}

static void
subscribe_cb(G_GNUC_UNUSED struct pubnub *p, enum pubnub_res result,
	     char **channels, struct json_object *response,
	     G_GNUC_UNUSED void *ctx_data, void *call_data)
{
	PubnubRoom *room = call_data;
	if (result == PNR_OK && response) {
		if (room->is_subscribed) {
			json_object *msgs = json_object_get(response);
			if (process_messages(room, channels, msgs, false)) {
				pubnub_subscribe_multi(room->e->pn,
						       room->channels, 2, -1,
						       subscribe_cb, room);
			} else {
				purple_debug_misc(PLUGIN_ID,
						  "Userslist has been updated to force\n");
				pubnub_here_now(room->e->pn, room->channels[0],
						-1, here_cb, room);
			}
			json_object_put(msgs);
		} else {
			room->is_subscribed = true;
			pubnub_here_now(room->e->pn, room->channels[0], -1,
					here_cb, room);
		}
	}
}

static void
private_subscribe_cb(G_GNUC_UNUSED struct pubnub *p, enum pubnub_res result,
		     char **channels, struct json_object *response,
		     G_GNUC_UNUSED void *ctx_data, void *call_data)
{
	PubnubConn *con = call_data;
	if (result == PNR_OK && response) {
		json_object *msgs = json_object_get(response);
		json_object_put(msgs);
		PubnubRoom room;
		room.con = con;
		process_messages(&room, channels, msgs, true);
		pubnub_subscribe(con->private_e->pn,
				 pubnub_current_uuid(con->e->pn), -1,
				 private_subscribe_cb, con);
	}
}

static const char *
pubnub_list_icon(G_GNUC_UNUSED PurpleAccount * account,
		 G_GNUC_UNUSED PurpleBuddy * buddy)
{
	return "pubnub";
}

static GList *
pubnub_statuses(G_GNUC_UNUSED PurpleAccount * acct)
{
	GList *types = NULL;
	PurpleStatusType *status;

	/*Online people have a status message and also a date when it was set */
	status = purple_status_type_new_full(PURPLE_STATUS_AVAILABLE, NULL,
					     _("Online"), TRUE, TRUE, FALSE);
	types = g_list_append(types, status);

	/*Offline people dont have messages */
	status = purple_status_type_new_full(PURPLE_STATUS_OFFLINE, NULL,
					     _("Offline"), TRUE, TRUE, FALSE);
	types = g_list_append(types, status);

	return types;

}

static gchar *
pubnub_status_text(G_GNUC_UNUSED PurpleBuddy * buddy)
{
	return NULL;
}

static void
pubnub_set_status(G_GNUC_UNUSED PurpleAccount * acct,
		  G_GNUC_UNUSED PurpleStatus * status)
{
}

static GList *
pubnub_chat_info(G_GNUC_UNUSED PurpleConnection * gc)
{
	GList *m = NULL;
	struct proto_chat_entry *pce;

	pce = g_new0(struct proto_chat_entry, 1);
	pce->label = _("_Room:");
	pce->identifier = "room";
	pce->required = TRUE;
	m = g_list_append(m, pce);

	return m;
}

static char *
pubnub_get_chat_name(GHashTable * data)
{
	return g_strdup(g_hash_table_lookup(data, "room"));
}

static void
pubnub_join_chat(PurpleConnection * gc, GHashTable * data)
{
	PubnubConn *con = gc->proto_data;
	const char *roomname = g_hash_table_lookup(data, "room");

	// finch missing room name fix
	if (!roomname) {
		const GList *chats = purple_get_chats();
		for (; chats; chats = g_list_next(chats)) {
			PurpleConversation *p = chats->data;
			if (p->account == con->account && !p->u.chat->id) {
				roomname = p->name;
				break;
			}
		}
	}

	if (roomname) {
		int chat_id = g_str_hash(roomname);
		if (!purple_find_chat(gc, chat_id)) {
			serv_got_joined_chat(gc, chat_id, roomname);
			PubnubConn *con = gc->proto_data;
			PubnubRoom *room = g_new0(PubnubRoom, 1);
			room->e =
				pubnub_events_new(con->account,
						  pubnub_current_uuid(con->
								      e->pn));
			room->con = con;
			room->channels[0] = g_strdup(roomname);
			room->channels[1] =
				g_strdup_printf("%s%s", roomname,
						PRESENCE_SUFFIX);
			room->id = chat_id;
			con->rooms = g_list_append(con->rooms, room);
			pubnub_subscribe_multi(room->e->pn, room->channels, 2,
					       -1, subscribe_cb, room);
		}
	}
}

static void
pubnub_chat_leave(PurpleConnection * gc, int id)
{
	PurpleConversation *conv = purple_find_chat(gc, id);
	if (conv) {
		PubnubConn *con = gc->proto_data;
		GList *it;
		for (it = con->rooms; it; it = g_list_next(it)) {
			PubnubRoom *room = it->data;
			if (strcmp(conv->name, room->channels[0]) == 0) {
				pubnub_events_free(room->e);
				g_free((gpointer) room->channels[0]);
				g_free((gpointer) room->channels[1]);
				g_free(room);
				con->rooms = g_list_remove(con->rooms, room);
				break;
			}
		}
	}
}

static void
publish_cb(G_GNUC_UNUSED struct pubnub *p,
	   G_GNUC_UNUSED enum pubnub_res result,
	   G_GNUC_UNUSED struct json_object *msg,
	   G_GNUC_UNUSED void *ctx_data, G_GNUC_UNUSED void *call_data)
{
}

static void
pubnub_send_message(PurpleConnection * gc, const char *who, const char *message)
{
	PubnubConn *con = gc->proto_data;
	char *txt = purple_unescape_text(message);
	json_object *msg = NULL;
	if (*txt == '\\') {
		msg = json_tokener_parse(txt+1);
	}
#ifdef ADIUM
    if ((long long)msg <= 0) { // json-c hack
#else
	if (!msg) {
#endif
		msg = json_object_new_object();
		json_object_object_add(msg, "from",
				       json_object_new_string
				       (pubnub_current_uuid(con->e->pn)));
		json_object_object_add(msg, "message",
				       json_object_new_string(txt));
	}
	g_free(txt);
	pubnub_publish(con->e->pn, who, msg, -1, publish_cb, NULL);
	json_object_put(msg);
}

int
pubnub_chat_send(PurpleConnection * gc, int id, const char *message,
		 G_GNUC_UNUSED PurpleMessageFlags flags)
{
	PurpleConversation *conv = purple_find_chat(gc, id);
	if (conv) {
		pubnub_send_message(gc, conv->name, message);
	}
	return 0;
}

int
pubnub_message_send_im(PurpleConnection * gc, const char *who, const char *msg,
		       G_GNUC_UNUSED PurpleMessageFlags flags)
{
	pubnub_send_message(gc, who, msg);
	serv_got_im(gc, who, msg, PURPLE_MESSAGE_SEND, time(0));
	return 0;
}

static void
pubnub_login(PurpleAccount * account)
{
	PurpleConnection *gc = purple_account_get_connection(account);

	PubnubConn *con = gc->proto_data = g_new0(PubnubConn, 1);
	con->gc = gc;
	con->account = account;

	con->e = pubnub_events_new(account, NULL);
	con->private_e = pubnub_events_new(account, NULL);

	purple_connection_set_state(gc, PURPLE_CONNECTED);

	pubnub_subscribe(con->private_e->pn, pubnub_current_uuid(con->e->pn),
			 -1, private_subscribe_cb, con);
}

static void
pubnub_close(PurpleConnection * gc)
{
	PubnubConn *con = gc->proto_data;
	pubnub_events_free(con->e);
	pubnub_events_free(con->private_e);
	GList *i = g_list_last(con->rooms);
	while (i) {
		PubnubRoom *room = i->data;
		i = g_list_previous(i);
		PurpleConversation *conv = purple_find_chat(con->gc, room->id);
		purple_conversation_destroy(conv);
	}
	g_free(con);
	gc->proto_data = NULL;
}

static PurplePluginProtocolInfo pubnub_protocol_info = {
	/* options */
	OPT_PROTO_NO_PASSWORD, NULL,	/* user_splits */
	NULL,			/* protocol_options */
	NO_BUDDY_ICONS, pubnub_list_icon,	/* list_icon */
	NULL,			/* list_emblems */
	pubnub_status_text,	/* status_text */
	NULL, pubnub_statuses,	/* status_types */
	NULL,			/* blist_node_menu */
	pubnub_chat_info,	/* chat_info */
	NULL,			/* chat_info_defaults */
	pubnub_login,		/* login */
	pubnub_close,		/* close */
	pubnub_message_send_im,	/* send_im */
	NULL,			/* set_info */
	NULL,			/* send_typing */
	NULL,			/* get_info */
	pubnub_set_status,	/* set_status */
	NULL,			/* set_idle */
	NULL,			/* change_passwd */
	NULL,			/* add_buddy */
	NULL,			/* add_buddies */
	NULL,			/* remove_buddy */
	NULL,			/* remove_buddies */
	NULL,			/* add_permit */
	NULL,			/* add_deny */
	NULL,			/* rem_permit */
	NULL,			/* rem_deny */
	NULL,			/* set_permit_deny */
	pubnub_join_chat,	/* join_chat */
	NULL,			/* reject chat invite */
	pubnub_get_chat_name,	/* get_chat_name */
	NULL,			/* chat_invite */
	pubnub_chat_leave,	/* chat_leave */
	NULL,			/* chat_whisper */
	pubnub_chat_send,	/* chat_send */
	NULL,			/* keepalive */
	NULL,			/* register_user */
	NULL,			/* get_cb_info */
	NULL,			/* get_cb_away */
	NULL,			/* alias_buddy */
	NULL,			/* group_buddy */
	NULL,			/* rename_group */
	NULL,			/* buddy_free */
	NULL,			/* convo_closed */
	NULL,			/* normalize */
	NULL,			/* set_buddy_icon */
	NULL,			/* remove_group */
	NULL,			/* get_cb_real_name */
	NULL,			/* set_chat_topic */
	NULL,			/* find_blist_chat */
	NULL,			/* roomlist_get_list */
	NULL,			/* roomlist_cancel */
	NULL,			/* roomlist_expand_category */
	NULL,			/* can_receive_file */
	NULL,			/* send_file */
	NULL,			/* new_xfer */
	NULL,			/* offline_message */
	NULL,			/* whiteboard_prpl_ops */
	NULL,			/* send_raw */
	NULL,			/* roomlist_room_serialize */
	NULL,			/* unregister_user */
	NULL,			/* send_attention */
	NULL,			/* attention_types */
	sizeof(PurplePluginProtocolInfo),	/* struct_size */
	NULL,			/*campfire_get_account_text_table *//* get_account_text_table */
	NULL,			/* initiate_media */
	NULL,			/* get_media_caps */
#if PURPLE_MAJOR_VERSION > 1
#if PURPLE_MINOR_VERSION > 6
	NULL,			/* get_moods */
	NULL,			/* set_public_alias */
	NULL,			/* get_public_alias */
#if PURPLE_MINOR_VERSION > 7
	NULL,			/* add_buddy_with_invite */
	NULL,			/* add_buddies_with_invite */
#endif /* PURPLE_MINOR_VERSION > 7 */
#endif /* PURPLE_MINOR_VERSION > 6 */
#endif /* PURPLE_MAJOR_VERSION > 1 */
};

static gboolean
plugin_load(G_GNUC_UNUSED PurplePlugin * plugin)
{
	return TRUE;
}

static PurplePluginInfo info = {
	PURPLE_PLUGIN_MAGIC,	/* magic number */
	PURPLE_MAJOR_VERSION,	/* purple major */
	PURPLE_MINOR_VERSION,	/* purple minor */
	PURPLE_PLUGIN_PROTOCOL,	/* plugin type */
	NULL,			/* UI requirement */
	0,			/* flags */
	NULL,			/* dependencies */
	PURPLE_PRIORITY_DEFAULT,	/* priority */
	PLUGIN_ID,		/* id */
	"PubNub",		/* name */
	"1.0",			/* version */
	"PubNub",		/* summary */
	"PubNub",		/* description */
	PLUGIN_AUTHOR,		/* author */
	"http://pidgin.im",	/* homepage */
	plugin_load,		/* load */
	NULL,			/* unload */
	NULL,			/* destroy */
	NULL,			/* ui info */
	&pubnub_protocol_info,	/* extra info */
	NULL,			/* prefs info */
	NULL,			/* actions */
	NULL,			/* reserved */
	NULL,			/* reserved */
	NULL,			/* reserved */
	NULL			/* reserved */
};

static void
init_plugin(G_GNUC_UNUSED PurplePlugin * plugin)
{
	PurpleAccountOption *opts[] = {
		purple_account_option_string_new(_("Publish key"),
						 OPTION_PUBLISH_KEY,
						 DEFAULT_PUBLISH_KEY),
		purple_account_option_string_new(_("Subscribe key"),
						 OPTION_SUBSCRIBE_KEY,
						 DEFAULT_SUBSCRIBE_KEY),
		purple_account_option_int_new(_("Retrieve # last messages"),
					      OPTION_HISTORY_N,
					      DEFAULT_HISTORY_N),
		purple_account_option_string_new(_("Origin server"),
						 OPTION_ORIGIN_SERVER,
						 DEFAULT_ORIGIN_SERVER),
		purple_account_option_string_new(_("Secret key"),
						 OPTION_SECRET_KEY,
						 DEFAULT_SECRET_KEY),
		purple_account_option_string_new(_("Cipher key"),
						 OPTION_CIPHER_KEY,
						 DEFAULT_CIPHER_KEY),
		NULL
	};
	PurpleAccountOption **i;
	for (i = opts; *i; ++i) {
		pubnub_protocol_info.protocol_options =
			g_list_append(pubnub_protocol_info.protocol_options,
				      *i);
	}
}

PURPLE_INIT_PLUGIN(pubnub, init_plugin, info)<|MERGE_RESOLUTION|>--- conflicted
+++ resolved
@@ -49,13 +49,8 @@
 process_chat_presence(PubnubRoom * room, json_object * msg)
 {
 	if (json_object_get_type(msg) != json_type_object) {
-<<<<<<< HEAD
 		return false;
 	}
-=======
-        return;
-    }
->>>>>>> 5a1afc5c
 	PurpleConversation *conv = purple_find_chat(room->con->gc, room->id);
 	json_object *action = json_object_object_get(msg, "action");
 	json_object *uuid = json_object_object_get(msg, "uuid");

#ifndef PUBNUB_LIBPURPLE_H
#define PUBNUB_LIBPURPLE_H

#include <glib.h>

#include <libpurple/plugin.h>
#include <libpurple/prpl.h>

#ifdef ADIUM
#include <libpurple/internal.h>
#else
#include <glib/gi18n.h>
#endif

#include "pubnub_options.h"
#include "pubnub.h"

#define PLUGIN_ID "prpl-avy-pubnub"
#define PLUGIN_AUTHOR "Alexey Yesipenko <alex7y@gmail.com>"

typedef struct
{
	struct pubnub *pn;
	void (*socket_cb) (struct pubnub * p, int fd, int mode, void *cb_data);
	void *socket_cb_data;
	gint input;
	gint timeout_timer;
	void (*timeout_cb) (struct pubnub * p, void *cb_data);
	void *timeout_cb_data;
} PubnubEvents;

extern PubnubEvents *pubnub_events_new(PurpleAccount * account,
				       const char *uuid);
extern void pubnub_events_free(PubnubEvents * e);

typedef struct
{
	PurpleAccount *account;
	PurpleConnection *gc;

	PubnubEvents *e;
	PubnubEvents *private_e;

	GList *rooms;

	gboolean is_sub_active;
} PubnubConn;

typedef struct
{
	const char *channels[2];
	PubnubEvents *e;
<<<<<<< HEAD
	gboolean is_subscribed;
=======
	guint id;
	bool is_subscribed;
>>>>>>> ba597295
	PubnubConn *con;
} PubnubRoom;

#endif // PUBNUB_LIBPURPLE_H<|MERGE_RESOLUTION|>--- conflicted
+++ resolved
@@ -50,12 +50,8 @@
 {
 	const char *channels[2];
 	PubnubEvents *e;
-<<<<<<< HEAD
+	guint id;
 	gboolean is_subscribed;
-=======
-	guint id;
-	bool is_subscribed;
->>>>>>> ba597295
 	PubnubConn *con;
 } PubnubRoom;
 
